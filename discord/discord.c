--- conflicted
+++ resolved
@@ -77,15 +77,10 @@
 
 void discord_update(enum discord_presence presence)
 {
-<<<<<<< HEAD
-   rarch_system_info_t *system = runloop_get_system_info();
    core_info_t *core_info = NULL;
    bool skip = false;
 
    core_info_get_current_core(&core_info);
-=======
-   core_info_t *core_info    = NULL;
->>>>>>> c00fd41b
 
    if (!discord_ready)
       return;
