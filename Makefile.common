HAVE_LIBRETRODB = 1

ifeq ($(HAVE_LIBRETRODB), 1)
	DEFINES += -DHAVE_LIBRETRODB
endif

ifeq ($(HAVE_FBO), 1)
   DEFINES += -DHAVE_FBO
endif

ifeq ($(HAVE_DYLIB), 1)
   DEFINES += -DHAVE_DYLIB
	JOYCONFIG_LIBS += $(DYLIB_LIB)
endif

ifeq ($(SCALER_NO_SIMD), 1)
   DEFINES += -DSCALER_NO_SIMD
endif


ifeq ($(HAVE_PRESERVE_DYLIB),1)
   DEFINES += -DNO_DLCLOSE
endif

ifeq ($(GL_DEBUG), 1)
   CFLAGS += -DGL_DEBUG
   CXXFLAGS += -DGL_DEBUG
endif

ifeq ($(HAVE_HARD_FLOAT), 1)
   DEFINES += -mfloat-abi=hard
endif

ifeq ($(TDM_GCC),)
   LDCXXFLAGS += -static-libstdc++
endif

ifeq ($(REENTRANT_TEST), 1)
   DEFINES += -Dmain=retroarch_main
   OBJ += console/test.o
endif

CFLAGS += -I./libretro-common/include

# Switches

# Extra menu drivers if GL supported
ifeq ($(HAVE_OPENGL), 1)
ifeq ($(HAVE_RGUI), 1)
HAVE_GLUI = 1
HAVE_XMB = 1
endif
endif

# System

ifneq ($(findstring BSD,$(OS)),)
   BSD_LOCAL_INC += -I/usr/local/include
endif

ifneq ($(findstring Darwin,$(OS)),)
   OSX := 1
   LIBS += -framework AppKit
else
   OSX := 0
endif

ifneq ($(findstring Linux,$(OS)),)
   LIBS += -lrt
   JOYCONFIG_LIBS += -lrt
   OBJ += input/drivers/linuxraw_input.o \
			 input/drivers_joypad/linuxraw_joypad.o
endif

ifeq ($(findstring Haiku,$(OS)),)
   LIBS += -lm
   DEBUG_FLAG = -g
else
   LIBS += -lroot -lnetwork
   # stable and nightly haiku builds are stuck on gdb 6.x but we use gcc4
   DEBUG_FLAG = -gdwarf-2
endif

# Git

GIT_VERSION := $(shell git rev-parse --short HEAD 2>/dev/null)
ifneq ($(GIT_VERSION),)
   DEFINES += -DHAVE_GIT_VERSION -DGIT_VERSION=$(GIT_VERSION)
   OBJ += git_version.o
endif

# General object files

OBJ += frontend/frontend.o \
		frontend/frontend_driver.o \
		frontend/drivers/platform_null.o \
		libretro_version_1.o \
		retroarch.o \
		runloop.o \
		runloop_data.o \
		content.o \
		libretro-common/file/file_list.o \
		libretro-common/file/dir_list.o \
		libretro-common/string/string_list.o \
		libretro-common/string/stdstring.o \
		file_ops.o \
		libretro-common/file//nbio/nbio_stdio.o \
		libretro-common/file/file_path.o \
		file_path_special.o \
		hash.o \
		audio/audio_driver.o \
		audio/audio_monitor.o \
		input/input_driver.o \
		input/input_hid_driver.o \
		gfx/video_driver.o \
		gfx/video_monitor.o \
		gfx/video_pixel_converter.o \
		gfx/video_viewport.o \
		camera/camera_driver.o \
		menu/menu_driver.o \
		location/location_driver.o \
		driver.o \
		configuration.o \
		settings_list.o \
		settings.o \
		dylib.o \
		dynamic.o \
		dynamic_dummy.o \
		libretro-common/queues/message_queue.o \
		rewind.o \
		gfx/drivers_font_renderer/bitmapfont.o \
		input/input_autodetect.o \
		input/input_joypad_driver.o \
		input/input_joypad.o \
		input/input_common.o \
		input/input_keymaps.o \
		input/input_remapping.o \
		input/input_sensor.o \
		input/keyboard_line.o \
		input/input_overlay.o \
		patch.o \
		libretro-common/queues/fifo_buffer.o \
		core_options.o \
		libretro-common/compat/compat.o \
		libretro-common/compat/compat_fnmatch.o \
		cheats.o \
		core_info.o \
		libretro-common/file/config_file.o \
		libretro-common/file/config_file_userdata.o \
		screenshot.o \
		libretro-common/gfx/scaler/scaler.o \
		gfx/drivers_shader/shader_null.o \
		gfx/video_shader_driver.o \
		gfx/video_shader_parse.o \
		libretro-common/gfx/scaler/pixconv.o \
		libretro-common/gfx/scaler/scaler_int.o \
		libretro-common/gfx/scaler/scaler_filter.o \
		gfx/font_driver.o \
		gfx/font_renderer_driver.o \
		gfx/video_filter.o \
		audio/audio_resampler_driver.o \
		audio/audio_dsp_filter.o \
		audio/drivers_resampler/sinc.o \
		audio/drivers_resampler/nearest.o \
		audio/drivers_resampler/cc_resampler.o \
		location/drivers/nulllocation.o \
		camera/drivers/nullcamera.o \
		gfx/drivers/nullgfx.o \
		audio/drivers/nullaudio.o \
		input/drivers/nullinput.o \
		input/drivers_hid/null_hid.o \
		input/drivers_joypad/null_joypad.o \
		input/drivers_joypad/hid_joypad.o \
		playlist.o \
		movie.o \
		record/record_driver.o \
		performance.o


OBJ += gfx/image/image.o

# LibretroDB

ifeq ($(HAVE_LIBRETRODB), 1)
OBJ += libretro-db/bintree.o \
		 libretro-db/libretrodb.o \
		 libretro-db/query.o \
		 libretro-db/rmsgpack.o \
		 libretro-db/rmsgpack_dom.o \
		 database_info.o
endif

# Miscellaneous

ifeq ($(HAVE_STDIN_CMD), 1)
   DEFINES += -DHAVE_COMMAND -DHAVE_STDIN_CMD
endif

ifeq ($(HAVE_PYTHON), 1)
   DEFINES += $(PYTHON_CFLAGS) -Wno-unused-parameter
   LIBS += $(PYTHON_LIBS)
   OBJ += gfx/video_state_python.o
endif

ifeq ($(HAVE_EMSCRIPTEN), 1)
OBJ += frontend/drivers/platform_emscripten.o \
		input/drivers/rwebinput_input.o \
		audio/drivers/rwebaudio.o \
		camera/drivers/rwebcam.o
endif

# Audio
#
ifeq ($(HAVE_COREAUDIO), 1)
   OBJ += audio/drivers/coreaudio.o
   LIBS += -framework CoreServices -framework CoreAudio -framework AudioUnit
endif

ifeq ($(HAVE_OSS), 1)
   OBJ += audio/drivers/oss.o
endif

ifeq ($(HAVE_OSS_BSD), 1)
   OBJ += audio/drivers/oss.o
endif

ifeq ($(HAVE_ALSA), 1)
   OBJ += audio/drivers/alsa.o \
			 audio/drivers/alsathread.o
   LIBS += $(ALSA_LIBS)
   DEFINES += $(ALSA_CFLAGS)
endif

ifeq ($(HAVE_ROAR), 1)
   OBJ += audio/drivers/roar.o
   LIBS += $(ROAR_LIBS)
   DEFINES += $(ROAR_CFLAGS)
endif

ifeq ($(HAVE_AL), 1)
   OBJ += audio/drivers/openal.o
   ifeq ($(OSX),1)
      LIBS += -framework OpenAL
   else
      LIBS += -lopenal
   endif
endif

ifeq ($(HAVE_JACK),1)
   OBJ += audio/drivers/jack.o
   LIBS += $(JACK_LIBS)
   DEFINES += $(JACK_CFLAGS)
endif

ifeq ($(HAVE_PULSE), 1)
   OBJ += audio/drivers/pulse.o
   LIBS += $(PULSE_LIBS)
   DEFINES += $(PULSE_CFLAGS)
endif

ifeq ($(HAVE_OSS_LIB), 1)
   LIBS += -lossaudio
endif

ifeq ($(HAVE_RSOUND), 1)
   OBJ += audio/drivers/rsound.o
   DEFINES += $(RSOUND_CFLAGS)
   LIBS += $(RSOUND_LIBS)
endif

ifeq ($(HAVE_DSOUND), 1)
   OBJ += audio/drivers/dsound.o
   DEFINES += -DHAVE_DSOUND
   LIBS += -ldxguid -ldsound
endif

ifeq ($(HAVE_XAUDIO), 1)
   OBJ += audio/drivers/xaudio.o
   DEFINES += -DHAVE_XAUDIO
   LIBS += -lole32
endif

# Audio Resamplers

ifeq ($(HAVE_NEON),1)
   OBJ += audio/drivers_resampler/sinc_neon.o \
			 audio/drivers_resampler/cc_resampler_neon.o
   # When compiled without this, tries to attempt to compile sinc lerp,
   # which will error out
	#
	# TODO - we need to make quality levels of sinc
	# runtime toggleable instead of going by compile-time
	# defines
   DEFINES += -DSINC_LOWER_QUALITY
endif

OBJ += audio/audio_utils.o
ifeq ($(HAVE_NEON),1)
   OBJ += audio/audio_utils_neon.o
endif

ifeq ($(HAVE_RGUI), 1)
   OBJ += menu/drivers/rgui.o
   DEFINES += -DHAVE_MENU -DHAVE_RGUI
   HAVE_MENU_COMMON = 1
ifeq ($(HAVE_GLUI), 1)
   OBJ += menu/drivers/glui.o
   DEFINES += -DHAVE_GLUI
endif
ifeq ($(HAVE_XMB), 1)
   OBJ += menu/drivers/xmb.o
   DEFINES += -DHAVE_XMB
endif
endif

ifeq ($(HAVE_MENU_COMMON), 1)
   OBJ += menu/menu_input.o \
			 menu/menu.o \
			 menu/menu_common_list.o \
			 menu/menu_navigation.o  \
			 menu/menu_setting.o \
			 menu/menu_database.o \
			 menu/menu_shader.o \
			 menu/menu_entries.o \
			 menu/menu_entries_cbs_ok.o \
			 menu/menu_entries_cbs_cancel.o \
			 menu/menu_entries_cbs_start.o \
			 menu/menu_entries_cbs_select.o \
			 menu/menu_entries_cbs_refresh.o \
			 menu/menu_entries_cbs_toggle.o \
			 menu/menu_entries_cbs_deferred_push.o \
			 menu/menu_entries_cbs_representation.o \
			 menu/menu_entries_cbs_iterate.o \
			 menu/menu_entries_cbs_up_or_down.o \
			 menu/menu_entries_cbs_contentlist_switch.o \
			 menu/menu_entries_cbs.o \
			 menu/menu_list.o \
			 menu/menu_animation.o \
			 menu/drivers/null.o
endif

ifeq ($(HAVE_FREETYPE), 1)
   OBJ += gfx/drivers_font_renderer/freetype.o
   LIBS += $(FREETYPE_LIBS)
   DEFINES += $(FREETYPE_CFLAGS)
endif

ifeq ($(HAVE_THREADS), 1)
   OBJ += autosave.o \
			 libretro-common/rthreads/rthreads.o \
			 gfx/video_thread_wrapper.o \
			 audio/audio_thread_wrapper.o
   DEFINES += -DHAVE_THREADS
   ifeq ($(findstring Haiku,$(OS)),)
      LIBS += -lpthread
   endif
endif

ifeq ($(HAVE_COMMAND), 1)
   OBJ += command.o
endif

#Input

ifeq ($(HAVE_WAYLAND), 1)
 #OBJ += input/drivers/wayland.o
 DEFINES += $(WAYLAND_CFLAGS)
 LIBS += $(WAYLAND_LIBS)
endif

ifeq ($(HAVE_DINPUT), 1)
   LIBS += -ldinput8 -ldxguid -lole32
   DEFINES += -DHAVE_DINPUT
   OBJ += input/drivers/dinput.o \
			 input/drivers_joypad/dinput_joypad.o
   JOYCONFIG_LIBS += -ldinput8 -ldxguid -lole32
endif

ifeq ($(HAVE_XINPUT), 1)
   DEFINES += -DHAVE_XINPUT -DHAVE_BUILTIN_AUTOCONFIG
   OBJ += input/drivers_joypad/xinput_joypad.o \
          input/autoconf/builtin_win.o
endif

ifeq ($(HAVE_X11), 1)
   OBJ += input/drivers/x11_input.o \
			 gfx/common/x11_common.o \
			 input/drivers_keyboard/keyboard_event_x11.o
   LIBS += $(X11_LIBS) $(XEXT_LIBS) $(XF86VM_LIBS) $(XINERAMA_LIBS)
   DEFINES += $(X11_CFLAGS) $(XEXT_CFLAGS) $(XF86VM_CFLAGS) $(XINERAMA_CFLAGS)
endif

ifeq ($(HAVE_XKBCOMMON), 1)
   DEFINES += $(XKBCOMMON_CFLAGS)
	OBJ += input/drivers_keyboard/keyboard_event_xkb.o
   LIBS += $(XKBCOMMON_LIBS)
endif

ifeq ($(HAVE_UDEV), 1)
   DEFINES += $(UDEV_CFLAGS)
   LIBS += $(UDEV_LIBS)
   JOYCONFIG_LIBS += $(UDEV_LIBS)
   OBJ += input/drivers/udev_input.o \
			 input/drivers_joypad/udev_joypad.o
endif

ifeq ($(HAVE_LIBUSB), 1)
	DEFINES += -DHAVE_LIBUSB
	OBJ += input/drivers_hid/libusb_hid.o
	LIBS += -lusb-1.0
	JOYCONFIG_LIBS += -lusb-1.0
	HAVE_HID = 1
endif

ifeq ($(HAVE_HID), 1)
	DEFINES += -DHAVE_HID
	OBJ += input/connect/joypad_connection.o \
			 input/connect/connect_ps3.o \
			 input/connect/connect_ps4.o \
			 input/connect/connect_wii.o
endif

ifeq ($(HAVE_PARPORT), 1)
   OBJ += input/drivers_joypad/parport_joypad.o
endif

# Video
#
ifeq ($(HAVE_OPENGL), 1)
   DEFINES += -DHAVE_OPENGL -DHAVE_GLSL
   OBJ += gfx/drivers/gl.o \
			 gfx/drivers/gl_common.o \
			 gfx/video_context_driver.o \
			 gfx/drivers_context/gfx_null_ctx.o \
			 gfx/drivers_font/gl_raster_font.o \
			 libretro-common/gfx/math/matrix_4x4.o \
			 gfx/video_state_tracker.o \
			 gfx/video_texture.o \
			 libretro-common/glsym/rglgen.o

   ifeq ($(HAVE_KMS), 1)
      OBJ += gfx/drivers_context/drm_egl_ctx.o
      DEFINES += $(GBM_CFLAGS) $(DRM_CFLAGS) $(EGL_CFLAGS)
      LIBS += $(GBM_LIBS) $(DRM_LIBS) $(EGL_LIBS)
   endif

   ifeq ($(HAVE_VIDEOCORE), 1)
      OBJ += gfx/drivers_context/vc_egl_ctx.o
      DEFINES += $(EGL_CFLAGS)
      LIBS += $(EGL_LIBS)
   endif

   ifeq ($(HAVE_EMSCRIPTEN), 1)
      OBJ += gfx/drivers_context/emscriptenegl_ctx.o
   endif

   ifeq ($(HAVE_MALI_FBDEV), 1)
      OBJ += gfx/drivers_context/mali_fbdev_ctx.o
      DEFINES += $(EGL_CFLAGS)
      LIBS += $(EGL_LIBS)
   endif

   ifeq ($(HAVE_VIVANTE_FBDEV), 1)
      OBJ += gfx/drivers_context/vivante_fbdev_ctx.o
      DEFINES += $(EGL_CFLAGS)
      LIBS += $(EGL_LIBS)
   endif

   ifeq ($(HAVE_X11), 1)
	   OBJ += gfx/drivers_context/glx_ctx.o
      ifeq ($(HAVE_EGL), 1)
         OBJ += gfx/drivers_context/xegl_ctx.o
         DEFINES += $(EGL_CFLAGS)
         LIBS += $(EGL_LIBS)
      endif
   endif

   ifeq ($(HAVE_WAYLAND), 1)
	   ifeq ($(HAVE_EGL), 1)
	     OBJ += gfx/drivers_context/wayland_ctx.o
      endif
   endif
	
   ifeq ($(HAVE_GLES), 1)
      LIBS += $(GLES_LIBS)
      DEFINES += $(GLES_CFLAGS) -DHAVE_OPENGLES -DHAVE_OPENGLES2
      ifeq ($(HAVE_GLES3), 1)
         DEFINES += -DHAVE_OPENGLES3
      endif
      OBJ += libretro-common/glsym/glsym_es2.o
   else
      DEFINES += -DHAVE_GL_SYNC
      OBJ += libretro-common/glsym/glsym_gl.o
      ifeq ($(OSX), 1)
         LIBS += -framework OpenGL
      else ifneq ($(findstring Win32,$(OS)),)
         LIBS += -lopengl32 -lgdi32 -lcomdlg32 -lcomctl32
         OBJ += gfx/drivers_context/wgl_ctx.o \
					 gfx/drivers_wm/win32_shader_dlg.o
      else
         LIBS += -lGL
      endif
   endif

   OBJ += gfx/drivers_shader/shader_glsl.o 
   DEFINES += -DHAVE_GLSL
endif

ifeq ($(HAVE_SDL2), 1)
   HAVE_SDL=0
endif

ifeq ($(HAVE_SDL), 1)
   OBJ += gfx/drivers/sdl_gfx.o \
			 input/drivers/sdl_input.o \
			 input/drivers_joypad/sdl_joypad.o \
			 audio/drivers/sdl_audio.o

   ifeq ($(HAVE_OPENGL), 1)
     OBJ += gfx/drivers_context/sdl_gl_ctx.o
   endif

   JOYCONFIG_LIBS += $(SDL_LIBS)
   DEFINES += $(SDL_CFLAGS) $(BSD_LOCAL_INC)
   LIBS += $(SDL_LIBS)
endif

ifeq ($(HAVE_SDL2), 1)
   OBJ += gfx/drivers/sdl2_gfx.o \
			 input/drivers/sdl_input.o \
			 input/drivers_joypad/sdl_joypad.o \
			 audio/drivers/sdl_audio.o

   ifeq ($(HAVE_OPENGL), 1)
     OBJ += gfx/drivers_context/sdl_gl_ctx.o
   endif

   JOYCONFIG_LIBS += $(SDL2_LIBS)
   DEFINES += $(SDL2_CFLAGS) $(BSD_LOCAL_INC)
   LIBS += $(SDL2_LIBS)
   HAVE_SDL = 0
endif

ifeq ($(HAVE_OMAP), 1)
   OBJ += gfx/drivers/omap_gfx.o
endif

ifeq ($(HAVE_EXYNOS), 1)
   OBJ += gfx/drivers/exynos_gfx.o \
			 mem/neon/memcpy-neon.o
   LIBS += $(DRM_LIBS) $(EXYNOS_LIBS)
   DEFINES += $(DRM_CFLAGS) $(EXYNOS_CFLAGS)
endif

ifeq ($(HAVE_DISPMANX), 1)
   OBJ += gfx/drivers/dispmanx_gfx.o
   LIBS += $(DISPMANX_LIBS)
   DEFINES += $(DISPMANX_CFLAGS)
endif

ifeq ($(HAVE_SUNXI), 1)
   OBJ += gfx/drivers/sunxi_gfx.o \
			 gfx/pixman/pixman-arm-neon-asm.o
endif

ifeq ($(HAVE_VG), 1)
   OBJ += gfx/drivers/vg.o \
			 libretro-common/gfx/math/matrix_3x3.o
   DEFINES += $(VG_CFLAGS)
   LIBS += $(VG_LIBS)
endif

ifeq ($(HAVE_XVIDEO), 1)
   OBJ += gfx/drivers/xvideo.o
   LIBS += $(XVIDEO_LIBS) 
   DEFINES += $(XVIDEO_CFLAGS)
endif

ifeq ($(HAVE_CG), 1)
	DEFINES += -DHAVE_CG
   OBJ += gfx/drivers_shader/shader_gl_cg.o
   LIBS += $(CG_LIBS)
endif

ifeq ($(HAVE_D3D9), 1)
   OBJ += gfx/d3d/d3d.o \
			 gfx/d3d/render_chain_null.o \
			 gfx/d3d/render_chain_driver.o \
			 gfx/d3d/d3d_wrapper.o \
			 gfx/drivers_font/d3d_w32_font.o \
			 gfx/drivers_context/d3d_ctx.o
   DEFINES += -DHAVE_D3D -DHAVE_D3D9
   LIBS += -ld3d9 -ld3dx9 -ldxguid

   ifeq ($(HAVE_CG), 1)
      LIBS += -lcgD3D9
		OBJ  += gfx/d3d/render_chain_cg.o
   endif
endif

#ifeq ($(HAVE_LIBXML2), 1)
   #LIBS += $(LIBXML2_LIBS)
   #DEFINES += $(LIBXML2_CFLAGS)
#else
   #OBJ += libretro-common/formats/xml/rxml.o
#endif

# Compression/Archive

ifeq ($(HAVE_7ZIP),1)
   CFLAGS  += -I./deps/7zip
   HAVE_COMPRESSION = 1 
   DEFINES += -DHAVE_7ZIP
   7ZOBJ = 	deps/7zip/7zIn.o \
		deps/7zip/7zAlloc.o \
		deps/7zip/Bra86.o \
		deps/7zip/CpuArch.o \
		deps/7zip/7zFile.o \
		deps/7zip/7zStream.o \
		deps/7zip/7zBuf2.o \
		deps/7zip/LzmaDec.o \
		deps/7zip/7zCrcOpt.o \
		deps/7zip/Bra.o \
		deps/7zip/7zDec.o \
		deps/7zip/Bcj2.o \
		deps/7zip/7zCrc.o \
		deps/7zip/Lzma2Dec.o \
		deps/7zip/7zBuf.o \
		decompress/7zip_support.o 
   OBJ += $(7ZOBJ)
endif

   OBJ += libretro-common/formats/tga/tga_decode.o

ifeq ($(HAVE_ZLIB), 1)
   ZLIB_OBJS =	decompress/zip_support.o 
   OBJ += libretro-common/formats/png/rpng_nbio.o \
			 libretro-common/formats/png/rpng_fbio.o \
			 libretro-common/formats/png/rpng_decode.o \
			 libretro-common/formats/png/rpng_encode.o \
			 libretro-common/file/file_extract.o
   OBJ += $(ZLIB_OBJS)
   DEFINES += -DHAVE_ZLIB
   HAVE_COMPRESSION = 1 
   ifeq ($(WANT_ZLIB), 1)
      DEFINES += -DWANT_ZLIB
   else
      LIBS += -lz
		HAVE_ZLIB_DEFLATE = 1
   endif
endif

ifdef HAVE_COMPRESSION
   DEFINES += -DHAVE_COMPRESSION
endif

ifeq ($(WANT_ZLIB),1)
	OBJ += deps/zlib/adler32.o \
			 deps/zlib/compress.o \
			 deps/zlib/crc32.o \
			 deps/zlib/deflate.o \
			 deps/zlib/gzclose.o \
			 deps/zlib/gzlib.o \
			 deps/zlib/gzread.o \
			 deps/zlib/gzwrite.o \
			 deps/zlib/inffast.o \
			 deps/zlib/inflate.o \
			 deps/zlib/inftrees.o \
			 deps/zlib/trees.o \
			 deps/zlib/uncompr.o \
			 deps/zlib/zutil.o \
			 deps/zlib/ioapi.o \
			 deps/zlib/unzip.o
else
ifeq ($(HAVE_ZLIB),1)
ZLIB_OBJS = deps/zlib/unzip.o \
				deps/zlib/ioapi.o
OBJ += $(ZLIB_OBJS)
HAVE_ZLIB_DEFLATE = 1
endif
endif

ifeq ($(HAVE_ZLIB_DEFLATE),1)
DEFINES += -DHAVE_ZLIB_DEFLATE
endif

# Camera

ifeq ($(HAVE_V4L2),1)
   OBJ += camera/drivers/video4linux2.o
   DEFINES += -DHAVE_V4L2
endif

# Netplay

ifeq ($(HAVE_NETWORKING), 1)
   DEFINES += -DHAVE_NETWORKING
   OBJ += libretro-common/net/net_compat.o \
			 libretro-common/net/net_http.o

   ifneq ($(findstring Win32,$(OS)),)
      LIBS += -lws2_32
   endif

   ifeq ($(HAVE_NETPLAY), 1)
      DEFINES += -DHAVE_NETPLAY -DHAVE_NETWORK_CMD
      OBJ += netplay.o
   endif
endif

ifneq ($(findstring Win32,$(OS)),)
   OBJ += media/rarch.o \
          input/drivers_keyboard/keyboard_event_win32.o \
<<<<<<< HEAD
			 gfx/drivers_wm/win32_common.o \
			 gfx/drivers_wm/win32_dwm_common.o \
=======
			 gfx/common/win32_common.o \
>>>>>>> 1989f9a0
			 frontend/drivers/platform_win32.o
endif

# Record

ifeq ($(HAVE_FFMPEG), 1)
   OBJ += record/drivers/ffmpeg.o
   LIBS += $(AVCODEC_LIBS) $(AVFORMAT_LIBS) $(AVUTIL_LIBS) $(SWSCALE_LIBS) $(FFMPEG_LIBS)
   DEFINES += $(AVCODEC_CFLAGS) $(AVFORMAT_CFLAGS) $(AVUTIL_CFLAGS) $(SWSCALE_CFLAGS)
	DEFINES += -DHAVE_FFMPEG -Iffmpeg
endif

ifeq ($(HAVE_COMPRESSION), 1)
   DEFINES += -DHAVE_COMPRESSION
endif 


# Joyconfig binary
JOYCONFIG_OBJ  += tools/retroarch-joyconfig-griffin.o<|MERGE_RESOLUTION|>--- conflicted
+++ resolved
@@ -711,12 +711,7 @@
 ifneq ($(findstring Win32,$(OS)),)
    OBJ += media/rarch.o \
           input/drivers_keyboard/keyboard_event_win32.o \
-<<<<<<< HEAD
-			 gfx/drivers_wm/win32_common.o \
-			 gfx/drivers_wm/win32_dwm_common.o \
-=======
 			 gfx/common/win32_common.o \
->>>>>>> 1989f9a0
 			 frontend/drivers/platform_win32.o
 endif
 
