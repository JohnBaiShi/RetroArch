--- conflicted
+++ resolved
@@ -1149,13 +1149,9 @@
 
 ifeq ($(HAVE_COMPRESSION), 1)
    DEFINES += -DHAVE_COMPRESSION
-<<<<<<< HEAD
    OBJ += libretro-common/file/archive_file.o \
           libretro-common/encodings/encoding_crc32.o \
           tasks/task_decompress.o
-=======
-   OBJ += tasks/task_decompress.o
->>>>>>> 64d1ff24
 endif
 
 #ifeq ($(HAVE_DIRECTX), 1)
