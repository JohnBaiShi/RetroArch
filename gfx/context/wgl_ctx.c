/*  RetroArch - A frontend for libretro.
 *  Copyright (C) 2010-2013 - Hans-Kristian Arntzen
 *  Copyright (C) 2011-2013 - Daniel De Matteis
 * 
 *  RetroArch is free software: you can redistribute it and/or modify it under the terms
 *  of the GNU General Public License as published by the Free Software Found-
 *  ation, either version 3 of the License, or (at your option) any later version.
 *
 *  RetroArch is distributed in the hope that it will be useful, but WITHOUT ANY WARRANTY;
 *  without even the implied warranty of MERCHANTABILITY or FITNESS FOR A PARTICULAR
 *  PURPOSE.  See the GNU General Public License for more details.
 *
 *  You should have received a copy of the GNU General Public License along with RetroArch.
 *  If not, see <http://www.gnu.org/licenses/>.
 */

// Win32/WGL context.

// necessary for mingw32 multimon defines:
#ifndef _WIN32_WINNT
#define _WIN32_WINNT 0x0500 //_WIN32_WINNT_WIN2K
#endif

#include "../../driver.h"
#include "../gfx_context.h"
#include "../gl_common.h"
#include "../gfx_common.h"
#include <windows.h>
#include <string.h>

#define IDI_ICON 1
#define MAX_MONITORS 9

static HWND g_hwnd;
static HGLRC g_hrc;
static HDC g_hdc;
static HMONITOR g_last_hm;
static HMONITOR g_all_hms[MAX_MONITORS];
static unsigned g_num_mons;
static unsigned g_major;
static unsigned g_minor;

static bool g_quit;
static bool g_inited;
static unsigned g_interval;

static unsigned g_resize_width;
static unsigned g_resize_height;
static bool g_resized;

static bool g_restore_desktop;

static void monitor_info(MONITORINFOEX *mon, HMONITOR *hm_to_use);
static void gfx_ctx_get_video_size(unsigned *width, unsigned *height);
static void gfx_ctx_destroy(void);

static BOOL (APIENTRY *p_swap_interval)(int);

typedef HGLRC (APIENTRY *wglCreateContextAttribsProc)(HDC, HGLRC, const int*);
static wglCreateContextAttribsProc pcreate_context;

static void setup_pixel_format(HDC hdc)
{
   PIXELFORMATDESCRIPTOR pfd = {0};
   pfd.nSize        = sizeof(PIXELFORMATDESCRIPTOR);
   pfd.nVersion     = 1;
   pfd.dwFlags      = PFD_DRAW_TO_WINDOW | PFD_SUPPORT_OPENGL | PFD_DOUBLEBUFFER;
   pfd.iPixelType   = PFD_TYPE_RGBA;
   pfd.cColorBits   = 32;
   pfd.cDepthBits   = 0;
   pfd.cStencilBits = 0;
   pfd.iLayerType   = PFD_MAIN_PLANE;

   SetPixelFormat(hdc, ChoosePixelFormat(hdc, &pfd), &pfd);
}

static void create_gl_context(HWND hwnd)
{
   g_hdc = GetDC(hwnd);
   setup_pixel_format(g_hdc);

   if (!g_hrc)
      g_hrc = wglCreateContext(g_hdc);
   else
   {
      RARCH_LOG("[WGL]: Using cached GL context.\n");
      driver.video_cache_context_ack = true;
   }

   if (g_hrc)
   {
      if (wglMakeCurrent(g_hdc, g_hrc))
         g_inited = true;
      else
         g_quit = true;
   }
   else
   {
      g_quit = true;
      return;
   }

   if (g_major * 1000 + g_minor >= 3001) // Create core context
   {
#ifndef WGL_CONTEXT_MAJOR_VERSION_ARB
#define WGL_CONTEXT_MAJOR_VERSION_ARB 0x2091
#endif
#ifndef WGL_CONTEXT_MINOR_VERSION_ARB
#define WGL_CONTEXT_MINOR_VERSION_ARB 0x2092
#endif
#ifndef WGL_CONTEXT_PROFILE_MASK_ARB
#define WGL_CONTEXT_PROFILE_MASK_ARB 0x9126
#endif
#ifndef WGL_CONTEXT_CORE_PROFILE_BIT_ARB
#define WGL_CONTEXT_CORE_PROFILE_BIT_ARB 0x0001
#endif
      const int attribs[] = {
         WGL_CONTEXT_MAJOR_VERSION_ARB, g_major,
         WGL_CONTEXT_MINOR_VERSION_ARB, g_minor,
         WGL_CONTEXT_PROFILE_MASK_ARB, WGL_CONTEXT_CORE_PROFILE_BIT_ARB,
         0,
      };

      if (!pcreate_context)
         pcreate_context = (wglCreateContextAttribsProc)wglGetProcAddress("wglCreateContextAttribsARB");

      if (pcreate_context)
      {
         HGLRC context = pcreate_context(g_hdc, NULL, attribs);

         if (context)
         {
            wglMakeCurrent(NULL, NULL);
            wglDeleteContext(g_hrc);
            g_hrc = context;
            if (!wglMakeCurrent(g_hdc, g_hrc))
               g_quit = true;
         }
         else
            RARCH_ERR("[WGL]: Failed to create core context. Falling back to legacy context.\n");
      }
      else
         RARCH_ERR("[WGL]: wglCreateContextAttribsARB not supported.\n");
   }
}

static LRESULT CALLBACK WndProc(HWND hwnd, UINT message,
      WPARAM wparam, LPARAM lparam)
{
   switch (message)
   {
      case WM_SYSCOMMAND:
         // Prevent screensavers, etc, while running.
         switch (wparam)
         {
            case SC_SCREENSAVE:
            case SC_MONITORPOWER:
               return 0;
         }
         break;

      case WM_SYSKEYDOWN:
         switch (wparam)
         {
            case VK_F10:
            case VK_MENU:
            case VK_RSHIFT:
               return 0;
         }
         break;

      case WM_CREATE:
         create_gl_context(hwnd);
         return 0;

      case WM_CLOSE:
      case WM_DESTROY:
      case WM_QUIT:
         g_quit = true;
         return 0;

      case WM_SIZE:
         // Do not send resize message if we minimize.
         if (wparam != SIZE_MAXHIDE && wparam != SIZE_MINIMIZED)
         {
            g_resize_width  = LOWORD(lparam);
            g_resize_height = HIWORD(lparam);
            g_resized = true;
         }
         return 0;
   }

   return DefWindowProc(hwnd, message, wparam, lparam);
}

static void gfx_ctx_swap_interval(unsigned interval)
{
   g_interval = interval;

   if (g_hrc && p_swap_interval)
   {
      RARCH_LOG("[WGL]: wglSwapInterval(%u)\n", g_interval);
      if (!p_swap_interval(g_interval))
         RARCH_WARN("[WGL]: wglSwapInterval() failed.\n");
   }
}

static void gfx_ctx_check_window(bool *quit,
      bool *resize, unsigned *width, unsigned *height, unsigned frame_count)
{
   (void)frame_count;

   MSG msg;
   while (PeekMessage(&msg, g_hwnd, 0, 0, PM_REMOVE))
   {
      TranslateMessage(&msg);
      DispatchMessage(&msg);
   }

   *quit = g_quit;
   if (g_resized)
   {
      *resize = true;
      *width  = g_resize_width;
      *height = g_resize_height;
      g_resized = false;
   }
}

static void gfx_ctx_swap_buffers(void)
{
   SwapBuffers(g_hdc);
}

static void gfx_ctx_set_resize(unsigned width, unsigned height)
{
   (void)width;
   (void)height;
}

static void gfx_ctx_update_window_title(void)
{
   char buf[128];
   if (gfx_get_fps(buf, sizeof(buf), false))
      SetWindowText(g_hwnd, buf);
}

static void gfx_ctx_get_video_size(unsigned *width, unsigned *height)
{
   if (!g_hwnd)
   {
      HMONITOR hm_to_use = NULL;
      MONITORINFOEX current_mon;

      monitor_info(&current_mon, &hm_to_use);
      RECT mon_rect = current_mon.rcMonitor;
      *width  = mon_rect.right - mon_rect.left;
      *height = mon_rect.bottom - mon_rect.top;
   }
   else
   {
      *width  = g_resize_width;
      *height = g_resize_height;
   }
}

static BOOL CALLBACK monitor_enum_proc(HMONITOR hMonitor, HDC hdcMonitor, LPRECT lprcMonitor, LPARAM dwData)
{
   g_all_hms[g_num_mons++] = hMonitor;
   return TRUE;
}

static bool gfx_ctx_init(void)
{
   if (g_inited)
      return false;

   g_quit = false;
   g_restore_desktop = false;

   g_num_mons = 0;
   EnumDisplayMonitors(NULL, NULL, monitor_enum_proc, 0);

   WNDCLASSEX wndclass = {0};
   wndclass.cbSize = sizeof(wndclass);
   wndclass.style = CS_HREDRAW | CS_VREDRAW | CS_OWNDC;
   wndclass.lpfnWndProc = WndProc;
   wndclass.hInstance = GetModuleHandle(NULL);
   wndclass.hCursor = LoadCursor(NULL, IDC_ARROW);
   wndclass.lpszClassName = "RetroArch";
   wndclass.hIcon = LoadIcon(GetModuleHandle(NULL), MAKEINTRESOURCE(IDI_ICON));
   wndclass.hIconSm = (HICON)LoadImage(GetModuleHandle(NULL), MAKEINTRESOURCE(IDI_ICON), IMAGE_ICON, 16, 16, 0);

   if (!RegisterClassEx(&wndclass))
      return false;

   return true;
}

static bool set_fullscreen(unsigned width, unsigned height, char *dev_name)
{
   DEVMODE devmode;
   memset(&devmode, 0, sizeof(devmode));
   devmode.dmSize       = sizeof(DEVMODE);
   devmode.dmPelsWidth  = width;
   devmode.dmPelsHeight = height;
   devmode.dmFields     = DM_PELSWIDTH | DM_PELSHEIGHT;

   RARCH_LOG("[WGL]: Setting fullscreen to %ux%u on device %s.\n", width, height, dev_name);
   return ChangeDisplaySettingsEx(dev_name, &devmode, NULL, CDS_FULLSCREEN, NULL) == DISP_CHANGE_SUCCESSFUL;
}

static void show_cursor(bool show)
{
   if (show)
      while (ShowCursor(TRUE) < 0);
   else
      while (ShowCursor(FALSE) >= 0);
}

static void monitor_info(MONITORINFOEX *mon, HMONITOR *hm_to_use)
{
   if (!g_last_hm)
      g_last_hm = MonitorFromWindow(GetDesktopWindow(), MONITOR_DEFAULTTONEAREST);
   *hm_to_use = g_last_hm;

   unsigned fs_monitor = g_settings.video.monitor_index;
   if (fs_monitor && fs_monitor <= g_num_mons && g_all_hms[fs_monitor - 1])
      *hm_to_use = g_all_hms[fs_monitor - 1];

   memset(mon, 0, sizeof(*mon));
   mon->cbSize = sizeof(MONITORINFOEX);
   GetMonitorInfo(*hm_to_use, (MONITORINFO*)mon);
}

static bool gfx_ctx_set_video_mode(
      unsigned width, unsigned height,
      bool fullscreen)
{
   DWORD style;

   HMONITOR hm_to_use = NULL;
   MONITORINFOEX current_mon;

   monitor_info(&current_mon, &hm_to_use);
   RECT mon_rect = current_mon.rcMonitor;

   g_resize_width  = width;
   g_resize_height = height;

   bool windowed_full = g_settings.video.windowed_fullscreen;
   if (fullscreen)
   {
      if (windowed_full)
      {
         style = WS_EX_TOPMOST | WS_POPUP;
         g_resize_width  = width  = mon_rect.right - mon_rect.left;
         g_resize_height = height = mon_rect.bottom - mon_rect.top;
      }
      else
      {
         style = WS_POPUP | WS_VISIBLE;

         if (!set_fullscreen(width, height, current_mon.szDevice))
            goto error;

         // display settings might have changed, get new coordinates
         GetMonitorInfo(hm_to_use, (MONITORINFO*)&current_mon);
         mon_rect = current_mon.rcMonitor;
         g_restore_desktop = true;
      }
   }
   else
   {
      style = WS_OVERLAPPEDWINDOW | WS_CLIPSIBLINGS | WS_CLIPCHILDREN;
      RECT rect   = {0};
      rect.right  = width;
      rect.bottom = height;
      AdjustWindowRect(&rect, style, FALSE);
      width  = rect.right - rect.left;
      height = rect.bottom - rect.top;
   }

   g_hwnd = CreateWindowEx(0, "RetroArch", "RetroArch", style,
         fullscreen ? mon_rect.left : CW_USEDEFAULT,
         fullscreen ? mon_rect.top  : CW_USEDEFAULT,
         width, height,
         NULL, NULL, NULL, NULL);

   if (!g_hwnd)
      goto error;

   if (!fullscreen || windowed_full)
   {
      ShowWindow(g_hwnd, SW_RESTORE);
      UpdateWindow(g_hwnd);
      SetForegroundWindow(g_hwnd);
      SetFocus(g_hwnd);
   }

   show_cursor(!fullscreen);

   // Wait until GL context is created (or failed to do so ...)
   MSG msg;
   while (!g_inited && !g_quit && GetMessage(&msg, g_hwnd, 0, 0))
   {
      TranslateMessage(&msg);
      DispatchMessage(&msg);
   }

   if (g_quit)
      goto error;

   p_swap_interval = (BOOL (APIENTRY *)(int))wglGetProcAddress("wglSwapIntervalEXT");

   gfx_ctx_swap_interval(g_interval);

   driver.display_type  = RARCH_DISPLAY_WIN32;
   driver.video_display = 0;
   driver.video_window  = (uintptr_t)g_hwnd;

   return true;

error:
   gfx_ctx_destroy();
   return false;
}

static void gfx_ctx_destroy(void)
{
   if (g_hrc)
   {
      wglMakeCurrent(NULL, NULL);

      if (!driver.video_cache_context)
      {
         wglDeleteContext(g_hrc);
         g_hrc = NULL;
      }
   }

   if (g_hwnd && g_hdc)
   {
      ReleaseDC(g_hwnd, g_hdc);
      g_hdc = NULL;
   }

   if (g_hwnd)
   {
      g_last_hm = MonitorFromWindow(g_hwnd, MONITOR_DEFAULTTONEAREST);
      DestroyWindow(g_hwnd);
      UnregisterClass("RetroArch", GetModuleHandle(NULL));
      g_hwnd = NULL;
   }

   if (g_restore_desktop)
   {
      MONITORINFOEX current_mon;
      memset(&current_mon, 0, sizeof(current_mon));
      current_mon.cbSize = sizeof(MONITORINFOEX);
      GetMonitorInfo(g_last_hm, (MONITORINFO*)&current_mon);
      ChangeDisplaySettingsEx(current_mon.szDevice, NULL, NULL, 0, NULL);
      g_restore_desktop = false;
   }

   g_inited = false;
<<<<<<< HEAD
   g_major = g_minor = 0;
=======
   p_swap_interval = NULL;
>>>>>>> 598f8faf
}

static void gfx_ctx_input_driver(const input_driver_t **input, void **input_data)
{
   void *dinput = input_dinput.init();
   *input       = dinput ? &input_dinput : NULL;
   *input_data  = dinput;
}

static bool gfx_ctx_has_focus(void)
{
   if (!g_inited)
      return false;

   return GetFocus() == g_hwnd;
}

static gfx_ctx_proc_t gfx_ctx_get_proc_address(const char *symbol)
{
   return (gfx_ctx_proc_t)wglGetProcAddress(symbol);
}

static bool gfx_ctx_bind_api(enum gfx_ctx_api api, unsigned major, unsigned minor)
{
   g_major = major;
   g_minor = minor;
   return api == GFX_CTX_OPENGL_API;
}

static void gfx_ctx_show_mouse(bool state)
{
   show_cursor(state);
}

const gfx_ctx_driver_t gfx_ctx_wgl = {
   gfx_ctx_init,
   gfx_ctx_destroy,
   gfx_ctx_bind_api,
   gfx_ctx_swap_interval,
   gfx_ctx_set_video_mode,
   gfx_ctx_get_video_size,
   NULL,
   gfx_ctx_update_window_title,
   gfx_ctx_check_window,
   gfx_ctx_set_resize,
   gfx_ctx_has_focus,
   gfx_ctx_swap_buffers,
   gfx_ctx_input_driver,
   gfx_ctx_get_proc_address,
   gfx_ctx_show_mouse,
   "wgl",
};
<|MERGE_RESOLUTION|>--- conflicted
+++ resolved
@@ -464,11 +464,8 @@
    }
 
    g_inited = false;
-<<<<<<< HEAD
    g_major = g_minor = 0;
-=======
    p_swap_interval = NULL;
->>>>>>> 598f8faf
 }
 
 static void gfx_ctx_input_driver(const input_driver_t **input, void **input_data)
