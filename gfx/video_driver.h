--- conflicted
+++ resolved
@@ -117,10 +117,6 @@
 #endif
    /* Enable or disable rendering. */
    void (*set_texture_enable)(void *data, bool enable, bool full_screen);
-<<<<<<< HEAD
-
-=======
->>>>>>> 5edcb99b
    void (*set_osd_msg)(void *data, const char *msg,
          const struct font_params *params, void *font);
 
